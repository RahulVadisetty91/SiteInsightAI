{
  "2Dimensions": {
    "errorType": "status_code",
    "rank": 664639,
    "url": "https://2Dimensions.com/a/{}",
    "urlMain": "https://2Dimensions.com/",
    "username_claimed": "blue",
    "username_unclaimed": "noonewouldeverusethis7"
  },
  "3dnews": {
    "errorMsg": "\u041f\u043e\u043b\u044c\u0437\u043e\u0432\u0430\u0442\u0435\u043b\u044c \u043d\u0435 \u0437\u0430\u0440\u0435\u0433\u0438\u0441\u0442\u0440\u0438\u0440\u043e\u0432\u0430\u043d \u0438 \u043d\u0435 \u0438\u043c\u0435\u0435\u0442 \u043f\u0440\u043e\u0444\u0438\u043b\u044f \u0434\u043b\u044f \u043f\u0440\u043e\u0441\u043c\u043e\u0442\u0440\u0430.",
    "errorType": "message",
    "rank": 10569,
    "url": "http://forum.3dnews.ru/member.php?username={}",
    "urlMain": "http://forum.3dnews.ru/",
    "username_claimed": "red",
    "username_unclaimed": "noonewouldeverusethis7"
  },
  "4pda": {
    "errorMsg": "\u041a \u0441\u043e\u0436\u0430\u043b\u0435\u043d\u0438\u044e, \u0412\u0430\u0448 \u043f\u043e\u0438\u0441\u043a \u043d\u0435 \u0434\u0430\u043b \u043d\u0438\u043a\u0430\u043a\u0438\u0445 \u0440\u0435\u0437\u0443\u043b\u044c\u0442\u0430\u0442\u043e\u0432.",
    "errorType": "message",
    "rank": 2814,
    "url": "https://4pda.ru/forum/index.php?act=search&source=pst&noform=1&username={}",
    "urlMain": "https://4pda.ru/",
    "username_claimed": "green",
    "username_unclaimed": "noonewouldeverusethis7"
  },
  "500px": {
    "errorMsg": "Oops! This page doesn\u2019t exist.",
    "errorType": "message",
    "rank": 3453,
    "url": "https://500px.com/{}",
    "urlMain": "https://500px.com/",
    "username_claimed": "blue",
    "username_unclaimed": "noonewouldeverusethis7"
  },
  "7Cups": {
    "errorType": "status_code",
    "rank": 51294,
    "url": "https://www.7cups.com/@{}",
    "urlMain": "https://www.7cups.com/",
    "username_claimed": "blue",
    "username_unclaimed": "noonewouldeverusethis7"
  },
  "About.me": {
    "errorType": "status_code",
    "rank": 11447,
    "url": "https://about.me/{}",
    "urlMain": "https://about.me/",
    "username_claimed": "blue",
    "username_unclaimed": "noonewouldeverusethis7"
  },
  "Academia.edu": {
    "errorType": "status_code",
    "rank": 218,
    "url": "https://independent.academia.edu/{}",
    "urlMain": "https://www.academia.edu/",
    "username_claimed": "blue",
    "username_unclaimed": "noonewouldeverusethis7"
  },
  "Alik.cz": {
    "errorType": "status_code",
    "rank": 845452,
    "url": "https://www.alik.cz/u/{}",
    "urlMain": "https://www.alik.cz/",
    "username_claimed": "julian",
    "username_unclaimed": "noonewouldeverusethis"
  },
  "AllTrails": {
    "errorMsg": "User could not be found.",
    "errorType": "message",
    "rank": 8256,
    "url": "https://www.alltrails.com/members/{}",
    "urlMain": "https://www.alltrails.com/",
    "username_claimed": "blue",
    "username_unclaimed": "noonewouldeverusethis"
  },
  "Anobii": {
    "errorType": "response_url",
    "rank": 43870,
    "url": "https://www.anobii.com/{}/profile",
    "urlMain": "https://www.anobii.com/",
    "username_claimed": "blue",
    "username_unclaimed": "noonewouldeverusethis7"
  },
  "Aptoide": {
    "errorType": "status_code",
    "rank": 5114,
    "url": "https://{}.en.aptoide.com/",
    "urlMain": "https://en.aptoide.com/",
    "username_claimed": "blue",
    "username_unclaimed": "noonewouldeverusethis7"
  },
  "Archive.org": {
    "errorMsg": "cannot find account",
    "errorType": "message",
    "rank": 196,
    "url": "https://archive.org/details/@{}",
    "urlMain": "https://archive.org",
    "username_claimed": "blue",
    "username_unclaimed": "noonewould"
  },
  "Asciinema": {
    "errorType": "status_code",
    "rank": 77227,
    "url": "https://asciinema.org/~{}",
    "urlMain": "https://asciinema.org",
    "username_claimed": "red",
    "username_unclaimed": "noonewouldeverusethis7"
  },
  "Ask Fedora": {
    "errorType": "status_code",
    "rank": 27465,
    "url": "https://ask.fedoraproject.org/u/{}",
    "urlMain": "https://ask.fedoraproject.org/",
    "username_claimed": "red",
    "username_unclaimed": "noonewouldeverusethis7"
  },
  "AskFM": {
    "errorMsg": "Well, apparently not anymore.",
    "errorType": "message",
    "rank": 2888,
    "regexCheck": "^[a-zA-Z0-9_]{3,40}$",
    "url": "https://ask.fm/{}",
    "urlMain": "https://ask.fm/",
    "username_claimed": "blue",
    "username_unclaimed": "noonewouldeverusethis7"
  },
  "Audiojungle": {
    "errorType": "status_code",
    "rank": 5604,
    "url": "https://audiojungle.net/user/{}",
    "urlMain": "https://audiojungle.net/",
    "username_claimed": "blue",
    "username_unclaimed": "noonewouldeverusethis7"
  },
  "Avizo": {
    "errorType": "response_url",
    "errorUrl": "https://www.avizo.cz/",
    "rank": 507599,
    "url": "https://www.avizo.cz/{}/",
    "urlMain": "https://www.avizo.cz/",
    "username_claimed": "blue",
    "username_unclaimed": "noonewouldeverusethis"
  },
  "BLIP.fm": {
    "errorType": "status_code",
    "rank": 145919,
    "url": "https://blip.fm/{}",
    "urlMain": "https://blip.fm/",
    "username_claimed": "blue",
    "username_unclaimed": "noonewouldeverusethis7"
  },
  "BOOTH": {
    "errorType": "response_url",
    "errorUrl": "https://booth.pm/",
    "rank": 7165,
    "url": "https://{}.booth.pm/",
    "urlMain": "https://booth.pm/",
    "username_claimed": "blue",
    "username_unclaimed": "noonewouldeverusethis7"
  },
  "Badoo": {
    "errorType": "status_code",
    "rank": 2111,
    "url": "https://badoo.com/profile/{}",
    "urlMain": "https://badoo.com/",
    "username_claimed": "blue",
    "username_unclaimed": "noonewouldeverusethis7"
  },
  "Bandcamp": {
    "errorType": "status_code",
    "rank": 1090,
    "url": "https://www.bandcamp.com/{}",
    "urlMain": "https://www.bandcamp.com/",
    "username_claimed": "blue",
    "username_unclaimed": "noonewouldeverusethis7"
  },
  "Bazar.cz": {
    "errorType": "response_url",
    "errorUrl": "https://www.bazar.cz/error404.aspx",
    "rank": 708771,
    "url": "https://www.bazar.cz/{}/",
    "urlMain": "https://www.bazar.cz/",
    "username_claimed": "pianina",
    "username_unclaimed": "noonewouldeverusethis"
  },
  "Behance": {
    "errorType": "status_code",
    "rank": 324,
    "url": "https://www.behance.net/{}",
    "urlMain": "https://www.behance.net/",
    "username_claimed": "blue",
    "username_unclaimed": "noonewouldeverusethis7"
  },
  "BitBucket": {
    "errorType": "status_code",
    "rank": 2831,
    "url": "https://bitbucket.org/{}/",
    "urlMain": "https://bitbucket.org/",
    "username_claimed": "white",
    "username_unclaimed": "noonewouldeverusethis7"
  },
  "BitCoinForum": {
    "errorMsg": "The user whose profile you are trying to view does not exist.",
    "errorType": "message",
    "rank": 164864,
    "url": "https://bitcoinforum.com/profile/{}",
    "urlMain": "https://bitcoinforum.com",
    "username_claimed": "bitcoinforum.com",
    "username_unclaimed": "noonewouldeverusethis7"
  },
  "Blogger": {
    "errorType": "status_code",
    "rank": 289,
    "regexCheck": "^[a-zA-Z][a-zA-Z0-9_-]*$",
    "url": "https://{}.blogspot.com",
    "urlMain": "https://www.blogger.com/",
    "username_claimed": "blue",
    "username_unclaimed": "noonewouldeverusethis7"
  },
  "BodyBuilding": {
    "errorType": "response_url",
    "errorUrl": "https://bodyspace.bodybuilding.com/",
    "rank": 2925,
    "url": "https://bodyspace.bodybuilding.com/{}",
    "urlMain": "https://bodyspace.bodybuilding.com/",
    "username_claimed": "blue",
    "username_unclaimed": "noonewouldeverusethis7"
  },
  "Bookcrossing": {
    "errorType": "status_code",
    "rank": 54059,
    "url": "https://www.bookcrossing.com/mybookshelf/{}/",
    "urlMain": "https://www.bookcrossing.com/",
    "username_claimed": "blue",
    "username_unclaimed": "noonewouldeverusethis"
  },
  "BuyMeACoffee": {
    "errorType": "status_code",
    "rank": 13282,
    "url": "https://buymeacoff.ee/{}",
    "urlMain": "https://www.buymeacoffee.com/",
    "urlProbe": "https://www.buymeacoffee.com/{}",
    "username_claimed": "red",
    "username_unclaimed": "noonewouldeverusethis7"
  },
  "BuzzFeed": {
    "errorType": "status_code",
    "rank": 402,
    "url": "https://buzzfeed.com/{}",
    "urlMain": "https://buzzfeed.com/",
    "username_claimed": "blue",
    "username_unclaimed": "xgtrq"
  },
  "CNET": {
    "errorType": "status_code",
    "rank": 147,
    "url": "https://www.cnet.com/profiles/{}/",
    "urlMain": "https://www.cnet.com/",
    "username_claimed": "blue",
    "username_unclaimed": "noonewouldeverusethis"
  },
  "Carbonmade": {
    "errorType": "response_url",
    "errorUrl": "https://carbonmade.com/fourohfour?domain={}.carbonmade.com",
    "rank": 26142,
    "url": "https://{}.carbonmade.com",
    "urlMain": "https://carbonmade.com/",
    "username_claimed": "jenny",
    "username_unclaimed": "noonewouldeverusethis7"
  },
  "Career.habr": {
    "errorMsg": "<h1>\u041e\u0448\u0438\u0431\u043a\u0430 404</h1>",
    "errorType": "message",
    "rank": 1337,
    "url": "https://career.habr.com/{}",
    "urlMain": "https://career.habr.com/",
    "username_claimed": "blue",
    "username_unclaimed": "noonewouldeverusethis7"
  },
  "CashMe": {
    "errorType": "status_code",
    "rank": 0,
    "url": "https://cash.me/${}",
    "urlMain": "https://cash.me/",
    "username_claimed": "Jenny",
    "username_unclaimed": "noonewouldeverusethis7"
  },
  "Cent": {
    "errorMsg": "<title>Cent</title>",
    "errorType": "message",
    "rank": 118892,
    "url": "https://beta.cent.co/@{}",
    "urlMain": "https://cent.co/",
    "username_claimed": "blue",
    "username_unclaimed": "noonewouldeverusethis7"
  },
  "Championat": {
    "errorType": "status_code",
    "rank": 1945,
    "url": "https://www.championat.com/user/{}",
    "urlMain": "https://www.championat.com/",
    "username_claimed": "blue",
    "username_unclaimed": "noonewouldeverusethis7"
  },
  "Chatujme.cz": {
    "errorMsg": "Neexistujic\u00ed profil",
    "errorType": "message",
    "rank": 9812219,
    "url": "https://profil.chatujme.cz/{}",
    "urlMain": "https://chatujme.cz/",
    "username_claimed": "david",
    "username_unclaimed": "noonewouldeverusethis"
  },
  "Chess": {
    "errorMsg": "Missing page... somebody made a wrong move.",
    "errorType": "message",
    "rank": 590,
    "url": "https://www.chess.com/ru/member/{}",
    "urlMain": "https://www.chess.com/ru/",
    "username_claimed": "blue",
    "username_unclaimed": "noonewouldeverusethis7"
  },
  "Cloob": {
    "errorType": "status_code",
    "rank": 10574,
    "url": "https://www.cloob.com/name/{}",
    "urlMain": "https://www.cloob.com/",
    "username_claimed": "blue",
    "username_unclaimed": "noonewouldeverusethis7"
  },
  "CloudflareCommunity": {
    "errorType": "status_code",
    "rank": 1469,
    "url": "https://community.cloudflare.com/u/{}",
    "urlMain": "https://community.cloudflare.com/",
    "username_claimed": "blue",
    "username_unclaimed": "noonewouldeverusethis"
  },
  "Clozemaster": {
    "errorType": "status_code",
    "rank": 66473,
    "url": "https://www.clozemaster.com/players/{}",
    "urlMain": "https://www.clozemaster.com",
    "username_claimed": "green",
    "username_unclaimed": "noonewouldeverusethis7"
  },
  "Codecademy": {
    "errorType": "status_code",
    "rank": 1883,
    "url": "https://www.codecademy.com/profiles/{}",
    "urlMain": "https://www.codecademy.com/",
    "username_claimed": "blue",
    "username_unclaimed": "noonewouldeverusethis7"
  },
  "Codechef": {
    "errorType": "response_url",
    "errorUrl": "https://www.codechef.com/",
    "rank": 9625,
    "url": "https://www.codechef.com/users/{}",
    "urlMain": "https://www.codechef.com/",
    "username_claimed": "blue",
    "username_unclaimed": "noonewouldeverusethis7"
  },
  "Coderwall": {
    "errorMsg": "404! Our feels when that url is used",
    "errorType": "message",
    "rank": 11256,
    "url": "https://coderwall.com/{}",
    "urlMain": "https://coderwall.com/",
    "username_claimed": "jenny",
    "username_unclaimed": "noonewouldeverusethis7"
  },
  "Codewars": {
    "errorType": "status_code",
    "rank": 19606,
    "url": "https://www.codewars.com/users/{}",
    "urlMain": "https://www.codewars.com",
    "username_claimed": "example",
    "username_unclaimed": "noonewouldeverusethis7"
  },
  "Contently": {
    "errorMsg": "We can't find that page!",
    "errorType": "message",
    "rank": 13782,
    "regexCheck": "^[a-zA-Z][a-zA-Z0-9_-]*$",
    "url": "https://{}.contently.com/",
    "urlMain": "https://contently.com/",
    "username_claimed": "jordanteicher",
    "username_unclaimed": "noonewouldeverusethis7"
  },
  "Coroflot": {
    "errorType": "status_code",
    "rank": 40597,
    "url": "https://www.coroflot.com/{}",
    "urlMain": "https://coroflot.com/",
    "username_claimed": "blue",
    "username_unclaimed": "noonewouldeverusethis7"
  },
  "Cracked": {
    "errorType": "response_url",
    "errorUrl": "https://www.cracked.com/",
    "rank": 4551,
    "url": "https://www.cracked.com/members/{}/",
    "urlMain": "https://www.cracked.com/",
    "username_claimed": "blue",
    "username_unclaimed": "noonewouldeverusethis"
  },
  "Crevado": {
    "errorType": "status_code",
    "rank": 200626,
    "url": "https://{}.crevado.com",
    "urlMain": "https://crevado.com/",
    "username_claimed": "blue",
    "username_unclaimed": "noonewouldeverusethis7"
  },
  "Crunchyroll": {
    "errorType": "status_code",
    "rank": 545,
    "url": "https://www.crunchyroll.com/user/{}",
    "urlMain": "https://www.crunchyroll.com/",
    "username_claimed": "blue",
    "username_unclaimed": "noonewouldeverusethis7"
  },
  "DEV Community": {
    "errorType": "status_code",
    "rank": 7362,
    "regexCheck": "^[a-zA-Z][a-zA-Z0-9_-]*$",
    "url": "https://dev.to/{}",
    "urlMain": "https://dev.to/",
    "username_claimed": "blue",
    "username_unclaimed": "noonewouldeverusethis7"
  },
  "DailyMotion": {
    "errorType": "status_code",
    "rank": 207,
    "url": "https://www.dailymotion.com/{}",
    "urlMain": "https://www.dailymotion.com/",
    "username_claimed": "blue",
    "username_unclaimed": "noonewouldeverusethis7"
  },
  "Designspiration": {
    "errorType": "status_code",
    "rank": 5627019,
    "url": "https://www.designspiration.net/{}/",
    "urlMain": "https://www.designspiration.net/",
    "username_claimed": "blue",
    "username_unclaimed": "noonewouldeverusethis7"
  },
  "DeviantART": {
    "errorType": "status_code",
    "rank": 529,
    "regexCheck": "^[a-zA-Z][a-zA-Z0-9_-]*$",
    "url": "https://{}.deviantart.com",
    "urlMain": "https://deviantart.com",
    "username_claimed": "blue",
    "username_unclaimed": "noonewouldeverusethis7"
  },
  "Discogs": {
    "errorType": "status_code",
    "rank": 1056,
    "url": "https://www.discogs.com/user/{}",
    "urlMain": "https://www.discogs.com/",
    "username_claimed": "blue",
    "username_unclaimed": "noonewouldeverusethis7"
  },
  "Discuss.Elastic.co": {
    "errorType": "status_code",
    "rank": 6815,
    "url": "https://discuss.elastic.co/u/{}",
    "urlMain": "https://discuss.elastic.co/",
    "username_claimed": "blue",
    "username_unclaimed": "noonewouldeverusethis7"
  },
  "Disqus": {
    "errorType": "status_code",
    "rank": 1078,
    "url": "https://disqus.com/{}",
    "urlMain": "https://disqus.com/",
    "username_claimed": "blue",
    "username_unclaimed": "noonewouldeverusethis7"
  },
  "Docker Hub": {
    "errorType": "status_code",
    "rank": 3310,
    "url": "https://hub.docker.com/u/{}/",
    "urlMain": "https://hub.docker.com/",
    "urlProbe": "https://hub.docker.com/v2/users/{}/",
    "username_claimed": "blue",
    "username_unclaimed": "noonewouldeverusethis7"
  },
  "Dribbble": {
    "errorMsg": "Whoops, that page is gone.",
    "errorType": "message",
    "rank": 1163,
    "regexCheck": "^[a-zA-Z][a-zA-Z0-9_-]*$",
    "url": "https://dribbble.com/{}",
    "urlMain": "https://dribbble.com/",
    "username_claimed": "blue",
    "username_unclaimed": "noonewouldeverusethis7"
  },
  "Duolingo": {
    "errorMsg": "{\"users\":[]}",
    "errorType": "message",
    "rank": 397,
    "url": "https://www.duolingo.com/profile/{}",
    "urlMain": "https://duolingo.com/",
    "urlProbe": "https://www.duolingo.com/2017-06-30/users?username={}",
    "username_claimed": "blue",
    "username_unclaimed": "noonewouldeverusethis7"
  },
  "Ebay": {
    "errorMsg": "The User ID you entered was not found",
    "errorType": "message",
    "rank": 56,
    "url": "https://www.ebay.com/usr/{}",
    "urlMain": "https://www.ebay.com/",
    "username_claimed": "blue",
    "username_unclaimed": "noonewouldeverusethis7"
  },
  "Ello": {
    "errorMsg": "We couldn't find the page you're looking for",
    "errorType": "message",
    "rank": 50193,
    "url": "https://ello.co/{}",
    "urlMain": "https://ello.co/",
    "username_claimed": "blue",
    "username_unclaimed": "noonewouldeverusethis7"
  },
  "Etsy": {
    "errorType": "status_code",
    "rank": 161,
    "url": "https://www.etsy.com/shop/{}",
    "urlMain": "https://www.etsy.com/",
    "username_claimed": "JennyKrafts",
    "username_unclaimed": "noonewouldeverusethis7"
  },
  "Euw": {
    "errorMsg": "This summoner is not registered at OP.GG. Please check spelling.",
    "errorType": "message",
    "rank": 291,
    "url": "https://euw.op.gg/summoner/userName={}",
    "urlMain": "https://euw.op.gg/",
    "username_claimed": "blue",
    "username_unclaimed": "noonewouldeverusethis7"
  },
  "EyeEm": {
    "errorType": "response_url",
    "errorUrl": "https://www.eyeem.com/",
    "rank": 38664,
    "url": "https://www.eyeem.com/u/{}",
    "urlMain": "https://www.eyeem.com/",
    "username_claimed": "blue",
    "username_unclaimed": "noonewouldeverusethis7"
  },
  "F3.cool": {
    "errorType": "status_code",
    "rank": 54043,
    "url": "https://f3.cool/{}/",
    "urlMain": "https://f3.cool/",
    "username_claimed": "blue",
    "username_unclaimed": "noonewouldeverusethis7"
  },
  "Facebook": {
    "errorType": "status_code",
    "rank": 7,
    "regexCheck": "^[a-zA-Z0-9\\.]{3,49}(?<!\\.com|\\.org|\\.net)$",
    "url": "https://www.facebook.com/{}",
    "urlMain": "https://www.facebook.com/",
    "username_claimed": "blue",
    "username_unclaimed": "noonewouldeverusethis7"
  },
  "Facenama": {
    "errorType": "response_url",
    "errorUrl": "https://facenama.com/404.html",
    "rank": 6590,
    "url": "https://facenama.com/{}",
    "urlMain": "https://facenama.com/",
    "username_claimed": "blue",
    "username_unclaimed": "noonewouldeverusethis77"
  },
  "Fandom": {
    "errorType": "status_code",
    "rank": 91,
    "url": "https://www.fandom.com/u/{}",
    "urlMain": "https://www.fandom.com/",
    "username_claimed": "Jungypoo",
    "username_unclaimed": "noonewouldeverusethis7"
  },
  "Filmogs": {
    "errorType": "status_code",
    "rank": 0,
    "url": "https://www.filmo.gs/users/{}",
    "urlMain": "https://www.filmo.gs/",
    "username_claimed": "cupparober",
    "username_unclaimed": "noonewouldeverusethis7"
  },
  "Fiverr": {
    "errorType": "response_url",
    "errorUrl": "https://www.fiverr.com/",
    "rank": 457,
    "url": "https://www.fiverr.com/{}",
    "urlMain": "https://www.fiverr.com/",
    "username_claimed": "blue",
    "username_unclaimed": "noonewouldeverusethis"
  },
  "Flickr": {
    "errorType": "status_code",
    "rank": 917,
    "url": "https://www.flickr.com/people/{}",
    "urlMain": "https://www.flickr.com/",
    "username_claimed": "blue",
    "username_unclaimed": "noonewouldeverusethis7"
  },
  "Flightradar24": {
    "errorType": "status_code",
    "rank": 1339,
    "regexCheck": "^[a-zA-Z0-9_]{3,20}$",
    "url": "https://my.flightradar24.com/{}",
    "urlMain": "https://www.flightradar24.com/",
    "username_claimed": "jebbrooks",
    "username_unclaimed": "xgtrq"
  },
  "Flipboard": {
    "errorType": "status_code",
    "rank": 5766,
    "regexCheck": "^([a-zA-Z0-9_]){1,15}$",
    "url": "https://flipboard.com/@{}",
    "urlMain": "https://flipboard.com/",
    "username_claimed": "blue",
    "username_unclaimed": "noonewould"
  },
  "Football": {
    "errorMsg": "\u041f\u043e\u043b\u044c\u0437\u043e\u0432\u0430\u0442\u0435\u043b\u044c \u0441 \u0442\u0430\u043a\u0438\u043c \u0438\u043c\u0435\u043d\u0435\u043c \u043d\u0435 \u043d\u0430\u0439\u0434\u0435\u043d",
    "errorType": "message",
    "rank": 50289,
    "url": "https://www.rusfootball.info/user/{}/",
    "urlMain": "https://www.rusfootball.info/",
    "username_claimed": "solo87",
    "username_unclaimed": "noonewouldeverusethis7"
  },
  "FortniteTracker": {
    "errorType": "status_code",
    "rank": 5617,
    "url": "https://fortnitetracker.com/profile/all/{}",
    "urlMain": "https://fortnitetracker.com/challenges",
    "username_claimed": "blue",
    "username_unclaimed": "noonewouldeverusethis"
  },
  "Freelance.habr": {
    "errorMsg": "<div class=\"icon_user_locked\"></div>",
    "errorType": "message",
    "rank": 1337,
    "url": "https://freelance.habr.com/freelancers/{}",
    "urlMain": "https://freelance.habr.com/",
    "username_claimed": "adam",
    "username_unclaimed": "noonewouldeverusethis7"
  },
  "Freelancer.com": {
   "errorMsg": "\"users\":{}",
   "errorType": "message",
    "rank": 576,
    "url": "https://www.freelancer.com/api/users/0.1/users?usernames%5B%5D={}&compact=true",
    "urlMain": "https://www.freelancer.com/",
    "username_claimed": "red0xff",
    "username_unclaimed": "noonewouldeverusethis"
  },
  "Freesound": {
    "errorType": "status_code",
    "rank": 6938,
    "url": "https://freesound.org/people/{}/",
    "urlMain": "https://freesound.org/",
    "username_claimed": "blue",
    "username_unclaimed": "noonewouldeverusethis"
  },
  "GDProfiles": {
    "errorType": "status_code",
    "rank": 1610005,
    "url": "https://gdprofiles.com/{}",
    "urlMain": "https://gdprofiles.com/",
    "username_claimed": "blue",
    "username_unclaimed": "noonewouldeverusethis"
  },
  "Gamespot": {
    "errorType": "status_code",
    "rank": 519,
    "url": "https://www.gamespot.com/profile/{}/",
    "urlMain": "https://www.gamespot.com/",
    "username_claimed": "blue",
    "username_unclaimed": "noonewouldeverusethis"
  },
  "Giphy": {
    "errorType": "status_code",
    "rank": 580,
    "url": "https://giphy.com/{}",
    "urlMain": "https://giphy.com/",
    "username_claimed": "blue",
    "username_unclaimed": "noonewouldeverusethis7"
  },
  "GitHub": {
    "errorType": "status_code",
    "rank": 81,
    "regexCheck": "^[a-zA-Z0-9](?:[a-zA-Z0-9]|-(?=[a-zA-Z0-9])){0,38}$",
    "url": "https://www.github.com/{}",
    "urlMain": "https://www.github.com/",
    "username_claimed": "blue",
    "username_unclaimed": "noonewouldeverusethis7"
  },
  "GitLab": {
    "errorMsg": "[]",
    "errorType": "message",
    "rank": 3707,
    "url": "https://gitlab.com/{}",
    "urlMain": "https://gitlab.com/",
    "urlProbe": "https://gitlab.com/api/v4/users?username={}",
    "username_claimed": "blue",
    "username_unclaimed": "noonewouldeverusethis7"
  },
  "Gitee": {
    "errorType": "status_code",
    "rank": 5518,
    "url": "https://gitee.com/{}",
    "urlMain": "https://gitee.com/",
    "username_claimed": "wizzer",
    "username_unclaimed": "noonewouldeverusethis7"
  },
  "GoodReads": {
    "errorType": "status_code",
    "rank": 326,
    "url": "https://www.goodreads.com/{}",
    "urlMain": "https://www.goodreads.com/",
    "username_claimed": "blue",
    "username_unclaimed": "noonewouldeverusethis7"
  },
  "Gravatar": {
    "errorType": "status_code",
    "rank": 5492,
    "url": "http://en.gravatar.com/{}",
    "urlMain": "http://en.gravatar.com/",
    "username_claimed": "blue",
    "username_unclaimed": "noonewouldeverusethis7"
  },
  "Gumroad": {
    "errorMsg": "Page not found.",
    "errorType": "message",
    "rank": 4049,
    "url": "https://www.gumroad.com/{}",
    "urlMain": "https://www.gumroad.com/",
    "username_claimed": "blue",
    "username_unclaimed": "noonewouldeverusethis7"
  },
  "GunsAndAmmo": {
    "errorType": "status_code",
    "rank": 160298,
    "url": "https://forums.gunsandammo.com/profile/{}",
    "urlMain": "https://gunsandammo.com/",
    "username_claimed": "adam",
    "username_unclaimed": "noonewouldeverusethis7"
  },
  "GuruShots": {
    "errorType": "status_code",
    "rank": 17413,
    "url": "https://gurushots.com/{}/photos",
    "urlMain": "https://gurushots.com/",
    "username_claimed": "blue",
    "username_unclaimed": "noonewouldeverusethis7"
  },
  "HackTheBox": {
    "errorType": "status_code",
    "rank": 44381,
    "url": "https://forum.hackthebox.eu/profile/{}",
    "urlMain": "https://forum.hackthebox.eu/",
    "username_claimed": "angar",
    "username_unclaimed": "noonewouldeverusethis"
  },
  "HackerNews": {
    "errorMsg": "No such user.",
    "errorType": "message",
    "rank": 5220,
    "url": "https://news.ycombinator.com/user?id={}",
    "urlMain": "https://news.ycombinator.com/",
    "username_claimed": "blue",
    "username_unclaimed": "noonewouldeverusethis7"
  },
  "HackerOne": {
    "errorMsg": "Page not found",
    "errorType": "message",
    "rank": 24074,
    "url": "https://hackerone.com/{}",
    "urlMain": "https://hackerone.com/",
    "username_claimed": "blue",
    "username_unclaimed": "noonewouldeverusethis7"
  },
  "HackerRank": {
    "errorMsg": "Something went wrong",
    "errorType": "message",
    "rank": 3044,
    "url": "https://hackerrank.com/{}",
    "urlMain": "https://hackerrank.com/",
    "username_claimed": "satznova",
    "username_unclaimed": "noonewouldeverusethis7"
  },
  "House-Mixes.com": {
    "errorMsg": "Profile Not Found",
    "errorType": "message",
    "rank": 979956,
    "regexCheck": "^[a-zA-Z0-9]+(-[a-zA-Z0-9]+)*$",
    "url": "https://www.house-mixes.com/profile/{}",
    "urlMain": "https://www.house-mixes.com/",
    "username_claimed": "blue",
    "username_unclaimed": "noonewouldeverusethis7"
  },
  "Houzz": {
    "errorMsg": "The page you requested was not found.",
    "errorType": "message",
    "rank": 1833,
    "url": "https://houzz.com/user/{}",
    "urlMain": "https://houzz.com/",
    "username_claimed": "blue",
    "username_unclaimed": "noonewouldeverusethis7"
  },
  "HubPages": {
    "errorType": "status_code",
    "rank": 3739,
    "url": "https://hubpages.com/@{}",
    "urlMain": "https://hubpages.com/",
    "username_claimed": "blue",
    "username_unclaimed": "noonewouldeverusethis"
  },
  "Hubski": {
    "errorMsg": "No such user",
    "errorType": "message",
    "rank": 199033,
    "url": "https://hubski.com/user/{}",
    "urlMain": "https://hubski.com/",
    "username_claimed": "blue",
    "username_unclaimed": "noonewouldeverusethis7"
  },
  "IFTTT": {
    "errorMsg": "The requested page or file does not exist",
    "errorType": "message",
    "rank": 9039,
    "regexCheck": "^[A-Za-z0-9]{3,35}$",
    "url": "https://www.ifttt.com/p/{}",
    "urlMain": "https://www.ifttt.com/",
    "username_claimed": "blue",
    "username_unclaimed": "noonewouldeverusethis7"
  },
  "ImageShack": {
    "errorType": "response_url",
    "errorUrl": "https://imageshack.us/",
    "rank": 42021,
    "url": "https://imageshack.us/user/{}",
    "urlMain": "https://imageshack.us/",
    "username_claimed": "blue",
    "username_unclaimed": "noonewouldeverusethis7"
  },
  "ImgUp.cz": {
    "errorType": "status_code",
    "rank": 2727868,
    "url": "https://imgup.cz/{}",
    "urlMain": "https://imgup.cz/",
    "username_claimed": "adam",
    "username_unclaimed": "noonewouldeverusethis"
  },
  "Instagram": {
    "errorType": "status_code",
    "rank": 35,
    "request_head_only": false,
    "url": "https://www.instagram.com/{}",
    "urlMain": "https://www.instagram.com/",
    "username_claimed": "blue",
    "username_unclaimed": "noonewouldeverusethis7"
  },
  "Instructables": {
    "errorMsg": "404: We're sorry, things break sometimes",
    "errorType": "message",
    "rank": 1165,
    "url": "https://www.instructables.com/member/{}",
    "urlMain": "https://www.instructables.com/",
    "username_claimed": "blue",
    "username_unclaimed": "noonewouldeverusethis7"
  },
  "Issuu": {
    "errorType": "status_code",
    "rank": 543,
    "url": "https://issuu.com/{}",
    "urlMain": "https://issuu.com/",
    "username_claimed": "jenny",
    "username_unclaimed": "noonewouldeverusethis7"
  },
  "Itch.io": {
    "errorType": "status_code",
    "rank": 2210,
    "url": "https://{}.itch.io/",
    "urlMain": "https://itch.io/",
    "username_claimed": "blue",
    "username_unclaimed": "noonewouldeverusethis7"
  },
  "Jimdo": {
    "errorType": "status_code",
    "noPeriod": "True",
    "rank": 27580,
    "url": "https://{}.jimdosite.com",
    "urlMain": "https://jimdosite.com/",
    "username_claimed": "jenny",
    "username_unclaimed": "noonewouldeverusethis7"
  },
  "Kaggle": {
    "errorType": "status_code",
    "rank": 2648,
    "url": "https://www.kaggle.com/{}",
    "urlMain": "https://www.kaggle.com/",
    "username_claimed": "dansbecker",
    "username_unclaimed": "noonewouldeverusethis7"
  },
  "Kali community": {
    "errorMsg": "This user has not registered and therefore does not have a profile to view.",
    "errorType": "message",
    "rank": 7440,
    "url": "https://forums.kali.org/member.php?username={}",
    "urlMain": "https://forums.kali.org/",
    "username_claimed": "blue",
    "username_unclaimed": "noonewouldeverusethis7"
  },
  "KanoWorld": {
    "errorType": "status_code",
    "rank": 181933,
    "url": "https://api.kano.me/progress/user/{}",
    "urlMain": "https://world.kano.me/",
    "username_claimed": "blue",
    "username_unclaimed": "noonewouldeverusethis7"
  },
  "Keybase": {
    "errorType": "status_code",
    "rank": 56712,
    "url": "https://keybase.io/{}",
    "urlMain": "https://keybase.io/",
    "username_claimed": "blue",
    "username_unclaimed": "noonewouldeverusethis7"
  },
  "Kik": {
    "errorMsg": "The page you requested was not found",
    "errorType": "message",
    "rank": 565825,
    "url": "https://ws2.kik.com/user/{}",
    "urlMain": "http://kik.me/",
    "username_claimed": "blue",
    "username_unclaimed": "noonewouldeverusethis7"
  },
  "Kongregate": {
    "errorMsg": "Sorry, no account with that name was found.",
    "errorType": "message",
    "rank": 2732,
    "regexCheck": "^[a-zA-Z][a-zA-Z0-9_-]*$",
    "url": "https://www.kongregate.com/accounts/{}",
    "urlMain": "https://www.kongregate.com/",
    "username_claimed": "blue",
    "username_unclaimed": "noonewouldeverusethis7"
  },
  "LOR": {
    "errorType": "status_code",
    "rank": 38696,
    "url": "https://www.linux.org.ru/people/{}/profile",
    "urlMain": "https://linux.org.ru/",
    "username_claimed": "red",
    "username_unclaimed": "noonewouldeverusethis7"
  },
  "Launchpad": {
    "errorType": "status_code",
    "rank": 9993,
    "url": "https://launchpad.net/~{}",
    "urlMain": "https://launchpad.net/",
    "username_claimed": "blue",
    "username_unclaimed": "noonewouldeverusethis7"
  },
  "LeetCode": {
    "errorType": "status_code",
    "rank": 2895,
    "url": "https://leetcode.com/{}",
    "urlMain": "https://leetcode.com/",
    "username_claimed": "blue",
    "username_unclaimed": "noonewouldeverusethis7"
  },
  "Letterboxd": {
    "errorMsg": "Sorry, we can\u2019t find the page you\u2019ve requested.",
    "errorType": "message",
    "rank": 4053,
    "url": "https://letterboxd.com/{}",
    "urlMain": "https://letterboxd.com/",
    "username_claimed": "blue",
    "username_unclaimed": "noonewouldeverusethis7"
  },
  "Lichess": {
    "errorMsg": "Page not found!",
    "errorType": "message",
    "rank": 2163,
    "url": "https://lichess.org/@/{}",
    "urlMain": "https://lichess.org",
    "username_claimed": "blue",
    "username_unclaimed": "noonewouldeverusethis7"
  },
  "LiveJournal": {
    "errorType": "status_code",
    "rank": 430,
    "regexCheck": "^[a-zA-Z][a-zA-Z0-9_-]*$",
    "url": "https://{}.livejournal.com",
    "urlMain": "https://www.livejournal.com/",
    "username_claimed": "blue",
    "username_unclaimed": "noonewouldeverusethis7"
  },
  "LiveLeak": {
    "errorMsg": "channel not found",
    "errorType": "message",
    "rank": 3625,
    "url": "https://www.liveleak.com/c/{}",
    "urlMain": "https://www.liveleak.com/",
    "username_claimed": "blue",
    "username_unclaimed": "noonewouldeverusethis"
  },
  "Lobsters": {
    "errorType": "status_code",
    "rank": 152798,
    "regexCheck": "[A-Za-z0-9][A-Za-z0-9_-]{0,24}",
    "url": "https://lobste.rs/u/{}",
    "urlMain": "https://lobste.rs/",
    "username_claimed": "jcs",
    "username_unclaimed": "noonewouldeverusethis7"
  },
  "Lolchess": {
    "errorMsg": "No search results",
    "errorType": "message",
    "rank": 3195,
    "url": "https://lolchess.gg/profile/na/{}",
    "urlMain": "https://lolchess.gg/",
    "username_claimed": "blue",
    "username_unclaimed": "noonewouldeverusethis7"
  },
  "Medium": {
    "errorType": "status_code",
    "rank": 72,
    "url": "https://medium.com/@{}",
    "urlMain": "https://medium.com/",
    "username_claimed": "blue",
    "username_unclaimed": "noonewouldeverusethis7"
  },
  "MeetMe": {
    "errorType": "response_url",
    "errorUrl": "https://www.meetme.com/",
    "rank": 23062,
    "url": "https://www.meetme.com/{}",
    "urlMain": "https://www.meetme.com/",
    "username_claimed": "blue",
    "username_unclaimed": "noonewouldeverusethis7"
  },
  "Memrise": {
    "errorType": "response_url",
    "errorUrl": "https://www.memrise.com/",
    "rank": 4813,
    "url": "https://www.memrise.com/user/{}/",
    "urlMain": "https://www.memrise.com/",
    "username_claimed": "blue",
    "username_unclaimed": "noonewouldeverusethis7"
  },
  "MixCloud": {
    "errorType": "status_code",
    "rank": 2403,
    "url": "https://www.mixcloud.com/{}/",
    "urlMain": "https://www.mixcloud.com/",
    "urlProbe": "https://api.mixcloud.com/{}/",
    "username_claimed": "jenny",
    "username_unclaimed": "noonewouldeverusethis7"
  },
  "MyAnimeList": {
    "errorType": "status_code",
    "rank": 957,
    "url": "https://myanimelist.net/profile/{}",
    "urlMain": "https://myanimelist.net/",
    "username_claimed": "blue",
    "username_unclaimed": "noonewouldeverusethis7"
  },
  "Myspace": {
    "errorType": "status_code",
    "rank": 2540,
    "url": "https://myspace.com/{}",
    "urlMain": "https://myspace.com/",
    "username_claimed": "blue",
    "username_unclaimed": "noonewouldeverusethis7"
  },
  "NICommunityForum": {
    "errorMsg": "The specified member cannot be found",
    "errorType": "message",
    "rank": 6996,
    "url": "https://www.native-instruments.com/forum/members?username={}",
    "urlMain": "https://www.native-instruments.com/forum/",
    "username_claimed": "blue",
    "username_unclaimed": "noonewouldeverusethis"
  },
  "NPM": {
    "errorType": "status_code",
    "rank": 5926,
    "url": "https://www.npmjs.com/~{}",
    "urlMain": "https://www.npmjs.com/",
    "username_claimed": "kennethsweezy",
    "username_unclaimed": "noonewould"
  },
  "NPM-Package": {
    "errorType": "status_code",
    "rank": 5926,
    "url": "https://www.npmjs.com/package/{}",
    "urlMain": "https://www.npmjs.com/",
    "username_claimed": "blue",
    "username_unclaimed": "noonewouldeverusethis7"
  },
  "NameMC (Minecraft.net skins)": {
    "errorMsg": "Profiles: 0 results",
    "errorType": "message",
    "rank": 7282,
    "url": "https://namemc.com/profile/{}",
    "urlMain": "https://namemc.com/",
    "username_claimed": "blue",
    "username_unclaimed": "noonewouldeverusethis7"
  },
  "NationStates Nation": {
    "errorMsg": "Was this your nation? It may have ceased to exist due to inactivity, but can rise again!",
    "errorType": "message",
    "rank": 48529,
    "url": "https://nationstates.net/nation={}",
    "urlMain": "https://nationstates.net",
    "username_claimed": "the_holy_principality_of_saint_mark",
    "username_unclaimed": "noonewould"
  },
  "NationStates Region": {
    "errorMsg": "does not exist.",
    "errorType": "message",
    "rank": 48529,
    "url": "https://nationstates.net/region={}",
    "urlMain": "https://nationstates.net",
    "username_claimed": "the_west_pacific",
    "username_unclaimed": "noonewould"
  },
  "Newgrounds": {
    "errorType": "status_code",
    "rank": 6797,
    "regexCheck": "^[a-zA-Z][a-zA-Z0-9_-]*$",
    "url": "https://{}.newgrounds.com",
    "urlMain": "https://newgrounds.com",
    "username_claimed": "blue",
    "username_unclaimed": "noonewouldeverusethis7"
  },
  "OK": {
    "errorType": "status_code",
    "rank": 63,
    "regexCheck": "^[a-zA-Z][a-zA-Z0-9_.-]*$",
    "url": "https://ok.ru/{}",
    "urlMain": "https://ok.ru/",
    "username_claimed": "ok",
    "username_unclaimed": "noonewouldeverusethis7"
  },
  "OpenCollective": {
    "errorType": "status_code",
    "rank": 39473,
    "url": "https://opencollective.com/{}",
    "urlMain": "https://opencollective.com/",
    "username_claimed": "sindresorhus",
    "username_unclaimed": "noonewouldeverusethis7"
  },
  "OpenStreetMap": {
    "errorType": "status_code",
    "rank": 8544,
    "url": "https://www.openstreetmap.org/user/{}",
    "urlMain": "https://www.openstreetmap.org/",
    "username_claimed": "blue",
    "username_unclaimed": "noonewouldeverusethis7"
  },
  "Oracle Community": {
    "errorType": "status_code",
    "rank": 587,
    "url": "https://community.oracle.com/people/{}",
    "urlMain": "https://community.oracle.com",
    "username_claimed": "blue",
    "username_unclaimed": "noonewouldeverusethis7"
  },
  "Otzovik": {
    "errorType": "status_code",
    "rank": 2058,
    "url": "https://otzovik.com/profile/{}",
    "urlMain": "https://otzovik.com/",
    "username_claimed": "blue",
    "username_unclaimed": "noonewouldeverusethis7"
  },
  "OurDJTalk": {
    "errorMsg": "The specified member cannot be found",
    "errorType": "message",
    "rank": 2697698,
    "url": "https://ourdjtalk.com/members?username={}",
    "urlMain": "https://ourdjtalk.com/",
    "username_claimed": "steve",
    "username_unclaimed": "noonewouldeverusethis"
  },
  "PCGamer": {
    "errorMsg": "The specified member cannot be found. Please enter a member's entire name.",
    "errorType": "message",
    "rank": 973,
    "url": "https://forums.pcgamer.com/members/?username={}",
    "urlMain": "https://pcgamer.com",
    "username_claimed": "admin",
    "username_unclaimed": "noonewouldeverusethis7"
  },
  "PCPartPicker": {
    "errorType": "status_code",
    "rank": 2471,
    "url": "https://pcpartpicker.com/user/{}",
    "urlMain": "https://pcpartpicker.com",
    "username_claimed": "blue",
    "username_unclaimed": "noonewouldeverusethis7"
  },
  "PSNProfiles.com": {
    "errorType": "response_url",
    "errorUrl": "https://psnprofiles.com/?psnId={}",
    "rank": 11533,
    "url": "https://psnprofiles.com/{}",
    "urlMain": "https://psnprofiles.com/",
    "username_claimed": "blue",
    "username_unclaimed": "noonewouldeverusethis"
  },
  "Packagist": {
    "errorType": "response_url",
    "errorUrl": "https://packagist.org/search/?q={}&reason=vendor_not_found",
    "rank": 19371,
    "url": "https://packagist.org/packages/{}/",
    "urlMain": "https://packagist.org/",
    "username_claimed": "psr",
    "username_unclaimed": "noonewouldeverusethis7"
  },
  "Pastebin": {
    "errorType": "response_url",
    "errorUrl": "https://pastebin.com/index",
    "rank": 1221,
    "url": "https://pastebin.com/u/{}",
    "urlMain": "https://pastebin.com/",
    "username_claimed": "blue",
    "username_unclaimed": "noonewouldeverusethis7"
  },
  "Patreon": {
    "errorType": "status_code",
    "rank": 374,
    "url": "https://www.patreon.com/{}",
    "urlMain": "https://www.patreon.com/",
    "username_claimed": "blue",
    "username_unclaimed": "noonewouldeverusethis7"
  },
  "Periscope": {
    "errorType": "status_code",
    "rank": 27375,
    "url": "https://www.periscope.tv/{}/",
    "urlMain": "https://www.periscope.tv/",
    "username_claimed": "blue",
    "username_unclaimed": "noonewouldeverusethis7"
  },
  "Photobucket": {
    "errorType": "status_code",
    "rank": 3893,
    "url": "https://photobucket.com/user/{}/library",
    "urlMain": "https://photobucket.com/",
    "username_claimed": "blue",
    "username_unclaimed": "noonewouldeverusethis7"
  },
  "Pinkbike": {
    "errorType": "status_code",
    "rank": 9280,
    "url": "https://www.pinkbike.com/u/{}/",
    "urlMain": "https://www.pinkbike.com/",
    "username_claimed": "blue",
    "username_unclaimed": "noonewouldeverusethis7"
  },
  "Pinterest": {
    "errorType": "status_code",
    "rank": 172,
    "url": "https://www.pinterest.com/{}/",
    "urlMain": "https://www.pinterest.com/",
    "username_claimed": "blue",
    "username_unclaimed": "noonewouldeverusethis7"
  },
  "PlayStore": {
    "errorType": "status_code",
    "rank": 1,
    "url": "https://play.google.com/store/apps/developer?id={}",
    "urlMain": "https://play.google.com/store",
    "username_claimed": "Facebook",
    "username_unclaimed": "noonewouldeverusethis7"
  },
  "Pling": {
    "errorType": "response_url",
    "errorUrl": "https://www.pling.com/",
    "rank": 114656,
    "url": "https://www.pling.com/u/{}/",
    "urlMain": "https://www.pling.com/",
    "username_claimed": "blue",
    "username_unclaimed": "noonewouldeverusethis"
  },
  "Plug.DJ": {
    "errorType": "status_code",
    "rank": 40338,
    "url": "https://plug.dj/@/{}",
    "urlMain": "https://plug.dj/",
    "username_claimed": "plug-dj-rock",
    "username_unclaimed": "noonewouldeverusethis7"
  },
  "Pokemon Showdown": {
    "errorType": "status_code",
    "rank": 5323,
    "url": "https://pokemonshowdown.com/users/{}",
    "urlMain": "https://pokemonshowdown.com",
    "username_claimed": "blue",
    "username_unclaimed": "noonewouldeverusethis7"
  },
  "PokerStrategy": {
    "errorType": "status_code",
    "rank": 3558413,
    "url": "http://www.pokerstrategy.net/user/{}/profile/",
    "urlMain": "http://www.pokerstrategy.net",
    "username_claimed": "blue",
    "username_unclaimed": "noonewouldeverusethis7"
  },
  "Polygon": {
    "errorType": "status_code",
    "rank": 1151,
    "url": "https://www.polygon.com/users/{}",
    "urlMain": "https://www.polygon.com/",
    "username_claimed": "swiftstickler",
    "username_unclaimed": "noonewouldeverusethis7"
  },
  "ProductHunt": {
    "errorMsg": "Product Hunt is a curation of the best new products",
    "errorType": "message",
    "rank": 10865,
    "url": "https://www.producthunt.com/@{}",
    "urlMain": "https://www.producthunt.com/",
    "username_claimed": "jenny",
    "username_unclaimed": "noonewouldeverusethis7"
  },
  "PromoDJ": {
    "errorType": "status_code",
    "rank": 34124,
    "url": "http://promodj.com/{}",
    "urlMain": "http://promodj.com/",
    "username_claimed": "blue",
    "username_unclaimed": "noonewouldeverusethis"
  },
  "Quora": {
    "errorType": "response_url",
    "errorUrl": "https://www.quora.com/profile/{}",
    "rank": 221,
    "url": "https://www.quora.com/profile/{}",
    "urlMain": "https://www.quora.com/",
    "username_claimed": "Matt-Riggsby",
    "username_unclaimed": "noonewouldeverusethis7"
  },
  "Rajce.net": {
    "errorType": "status_code",
    "rank": 1656,
    "url": "https://{}.rajce.idnes.cz/",
    "urlMain": "https://www.rajce.idnes.cz/",
    "username_claimed": "blue",
    "username_unclaimed": "noonewouldeverusethis7"
  },
  "Rate Your Music": {
    "errorType": "status_code",
    "rank": 5239,
    "url": "https://rateyourmusic.com/~{}",
    "urlMain": "https://rateyourmusic.com/",
    "username_claimed": "blue",
    "username_unclaimed": "noonewouldeverusethis7"
  },
  "Realmeye": {
    "errorMsg": "Sorry, but we either:",
    "errorType": "message",
    "rank": 25898,
    "url": "https://www.realmeye.com/player/{}",
    "urlMain": "https://www.realmeye.com/",
    "username_claimed": "blue",
    "username_unclaimed": "noonewouldeverusethis7"
  },
  "Redbubble": {
    "errorType": "status_code",
    "rank": 1367,
    "url": "https://www.redbubble.com/people/{}",
    "urlMain": "https://www.redbubble.com/",
    "username_claimed": "blue",
    "username_unclaimed": "noonewouldeverusethis77777"
  },
  "Reddit": {
    "errorType": "status_code",
    "rank": 19,
    "url": "https://www.reddit.com/user/{}",
    "urlMain": "https://www.reddit.com/",
    "username_claimed": "blue",
    "username_unclaimed": "noonewouldeverusethis7"
  },
  "Repl.it": {
    "errorMsg": "404",
    "errorType": "message",
    "rank": 3343,
    "url": "https://repl.it/@{}",
    "urlMain": "https://repl.it/",
    "username_claimed": "blue",
    "username_unclaimed": "noonewouldeverusethis7"
  },
  "ResearchGate": {
    "errorType": "response_url",
    "errorUrl": "https://www.researchgate.net/directory/profiles",
    "rank": 138,
    "regexCheck": "\\w+_\\w+",
    "url": "https://www.researchgate.net/profile/{}",
    "urlMain": "https://www.researchgate.net/",
    "username_claimed": "John_Smith",
    "username_unclaimed": "noonewould_everusethis7"
  },
  "ReverbNation": {
    "errorMsg": "Sorry, we couldn't find that page",
    "errorType": "message",
    "rank": 9539,
    "url": "https://www.reverbnation.com/{}",
    "urlMain": "https://www.reverbnation.com/",
    "username_claimed": "blue",
    "username_unclaimed": "noonewouldeverusethis7"
  },
  "Roblox": {
    "errorMsg": "Page cannot be found or no longer exists",
    "errorType": "message",
    "rank": 124,
    "url": "https://www.roblox.com/user.aspx?username={}",
    "urlMain": "https://www.roblox.com/",
    "username_claimed": "bluewolfekiller",
    "username_unclaimed": "noonewouldeverusethis7"
  },
  "RubyGems": {
    "errorType": "status_code",
    "rank": 38430,
    "url": "https://rubygems.org/profiles/{}",
    "urlMain": "https://rubygems.org/",
    "username_claimed": "blue",
    "username_unclaimed": "noonewouldeverusethis7"
  },
  "Sbazar.cz": {
    "errorType": "status_code",
    "rank": 16505,
    "url": "https://www.sbazar.cz/{}",
    "urlMain": "https://www.sbazar.cz/",
    "username_claimed": "blue",
    "username_unclaimed": "noonewouldeverusethis"
  },
  "Scratch": {
    "errorType": "status_code",
    "rank": 440,
    "url": "https://scratch.mit.edu/users/{}",
    "urlMain": "https://scratch.mit.edu/",
    "username_claimed": "griffpatch",
    "username_unclaimed": "noonewould"
  },
  "Scribd": {
    "errorMsg": "Page not found",
    "errorType": "message",
    "rank": 234,
    "url": "https://www.scribd.com/{}",
    "urlMain": "https://www.scribd.com/",
    "username_claimed": "blue",
    "username_unclaimed": "noonewouldeverusethis7"
  },
  "ShitpostBot5000": {
    "errorType": "status_code",
    "rank": 580064,
    "url": "https://www.shitpostbot.com/user/{}",
    "urlMain": "https://www.shitpostbot.com/",
    "username_claimed": "blue",
    "username_unclaimed": "noonewouldeverusethis"
  },
  "Signal": {
    "errorMsg": "Oops! That page doesn\u2019t exist or is private.",
    "errorType": "message",
    "rank": 918113,
    "url": "https://community.signalusers.org/u/{}",
    "urlMain": "https://community.signalusers.org",
    "username_claimed": "jlund",
    "username_unclaimed": "noonewouldeverusethis7"
  },
  "Slack": {
    "errorType": "status_code",
    "rank": 285,
    "regexCheck": "^[a-zA-Z][a-zA-Z0-9_-]*$",
    "url": "https://{}.slack.com",
    "urlMain": "https://slack.com",
    "username_claimed": "blue",
    "username_unclaimed": "noonewouldeverusethis7"
  },
  "SlideShare": {
    "errorType": "status_code",
    "rank": 127,
    "url": "https://slideshare.net/{}",
    "urlMain": "https://slideshare.net/",
    "username_claimed": "blue",
    "username_unclaimed": "noonewouldeverusethis7"
  },
  "Smashcast": {
    "errorType": "status_code",
    "rank": 192503,
    "url": "https://www.smashcast.tv/api/media/live/{}",
    "urlMain": "https://www.smashcast.tv/",
    "username_claimed": "hello",
    "username_unclaimed": "noonewouldeverusethis7"
  },
  "Smule": {
    "errorType": "status_code",
    "rank": 7785,
    "url": "https://www.smule.com/{}",
    "urlMain": "https://www.smule.com/",
    "username_claimed": "blue",
    "username_unclaimed": "noonewouldeverusethis7"
  },
  "SoundCloud": {
    "errorType": "status_code",
    "rank": 96,
    "url": "https://soundcloud.com/{}",
    "urlMain": "https://soundcloud.com/",
    "username_claimed": "blue",
    "username_unclaimed": "noonewouldeverusethis7"
  },
  "SourceForge": {
    "errorType": "status_code",
    "rank": 405,
    "url": "https://sourceforge.net/u/{}",
    "urlMain": "https://sourceforge.net/",
    "username_claimed": "blue",
    "username_unclaimed": "noonewouldeverusethis7"
  },
  "Speedrun.com": {
    "errorMsg": "not found.",
    "errorType": "message",
    "rank": 10864,
    "url": "https://speedrun.com/user/{}",
    "urlMain": "https://speedrun.com/",
    "username_claimed": "3Tau",
    "username_unclaimed": "noonewould"
  },
  "Splits.io": {
    "errorType": "status_code",
    "rank": 655157,
    "url": "https://splits.io/users/{}",
    "urlMain": "https://splits.io",
    "username_claimed": "cambosteve",
    "username_unclaimed": "noonewould"
  },
  "Sporcle": {
    "errorType": "status_code",
    "rank": 3128,
    "url": "https://www.sporcle.com/user/{}/people",
    "urlMain": "https://www.sporcle.com/",
    "username_claimed": "blue",
    "username_unclaimed": "noonewouldeverusethis7"
  },
  "SportsRU": {
    "errorType": "status_code",
    "rank": 2936,
    "url": "https://www.sports.ru/profile/{}/",
    "urlMain": "https://www.sports.ru/",
    "username_claimed": "blue",
    "username_unclaimed": "noonewouldeverusethis7"
  },
  "Spotify": {
    "errorType": "status_code",
    "rank": 87,
    "url": "https://open.spotify.com/user/{}",
    "urlMain": "https://open.spotify.com/",
    "username_claimed": "blue",
    "username_unclaimed": "noonewouldeverusethis7"
  },
  "Star Citizen": {
    "errorType": "status_code",
    "rank": 7927,
    "url": "https://robertsspaceindustries.com/citizens/{}",
    "urlMain": "https://robertsspaceindustries.com/",
    "username_claimed": "blue",
    "username_unclaimed": "noonewouldeverusethis7"
  },
  "Steam": {
    "errorMsg": "The specified profile could not be found",
    "errorType": "message",
    "rank": 168,
    "url": "https://steamcommunity.com/id/{}",
    "urlMain": "https://steamcommunity.com/",
    "username_claimed": "blue",
    "username_unclaimed": "noonewouldeverusethis7"
  },
  "SteamGroup": {
    "errorMsg": "No group could be retrieved for the given URL",
    "errorType": "message",
    "rank": 168,
    "url": "https://steamcommunity.com/groups/{}",
    "urlMain": "https://steamcommunity.com/",
    "username_claimed": "blue",
    "username_unclaimed": "noonewouldeverusethis7"
  },
  "Steamid": {
    "errorMsg": "<div class=\"alert alert-warning\">Profile not found</div>",
    "errorType": "message",
    "rank": 119934,
    "url": "https://steamid.uk/profile/{}",
    "urlMain": "https://steamid.uk/",
    "username_claimed": "blue",
    "username_unclaimed": "noonewouldeverusethis7"
  },
  "SublimeForum": {
    "errorType": "status_code",
    "rank": 6503,
    "url": "https://forum.sublimetext.com/u/{}",
    "urlMain": "https://forum.sublimetext.com/",
    "username_claimed": "blue",
    "username_unclaimed": "noonewouldeverusethis"
  },
  "T-MobileSupport": {
    "errorType": "status_code",
    "rank": 1759,
    "url": "https://support.t-mobile.com/people/{}",
    "urlMain": "https://support.t-mobile.com",
    "username_claimed": "blue",
    "username_unclaimed": "noonewouldeverusethis7"
  },
  "TamTam": {
    "errorType": "response_url",
    "errorUrl": "https://tamtam.chat/",
    "rank": 87903,
    "url": "https://tamtam.chat/{}",
    "urlMain": "https://tamtam.chat/",
    "username_claimed": "blue",
    "username_unclaimed": "noonewouldeverusethis7"
  },
  "Taringa": {
    "errorType": "status_code",
    "rank": 1092,
    "url": "https://www.taringa.net/{}",
    "urlMain": "https://taringa.net/",
    "username_claimed": "blue",
    "username_unclaimed": "noonewouldeverusethis7"
  },
  "Tellonym.me": {
    "errorType": "status_code",
    "rank": 26963,
    "url": "https://tellonym.me/{}",
    "urlMain": "https://tellonym.me/",
    "username_claimed": "blue",
    "username_unclaimed": "noonewouldeverusethis7"
  },
  "Tinder": {
    "errorMsg": "Looking for Someone?",
    "errorType": "message",
    "rank": 1149,
    "url": "https://www.gotinder.com/@{}",
    "urlMain": "https://tinder.com/",
    "username_claimed": "blue",
    "username_unclaimed": "noonewouldeverusethis7"
  },
  "TrackmaniaLadder": {
    "errorMsg": "player unknown or invalid",
    "errorType": "message",
    "rank": 537293,
    "url": "http://en.tm-ladder.com/{}_rech.php",
    "urlMain": "http://en.tm-ladder.com/index.php",
    "username_claimed": "blue",
    "username_unclaimed": "noonewouldeverusethis"
  },
  "TradingView": {
    "errorType": "status_code",
    "rank": 171,
    "url": "https://www.tradingview.com/u/{}/",
    "urlMain": "https://www.tradingview.com/",
    "username_claimed": "blue",
    "username_unclaimed": "noonewouldeverusethis7"
  },
  "Trakt": {
    "errorType": "status_code",
    "rank": 6415,
    "url": "https://www.trakt.tv/users/{}",
    "urlMain": "https://www.trakt.tv/",
    "username_claimed": "blue",
    "username_unclaimed": "noonewouldeverusethis7"
  },
  "TrashboxRU": {
    "errorMsg": "\u041f\u043e\u043b\u044c\u0437\u043e\u0432\u0430\u0442\u0435\u043b\u044c \u043d\u0435 \u043d\u0430\u0439\u0434\u0435\u043d",
    "errorType": "message",
    "rank": 17595,
    "regexCheck": "^[A-Za-z0-9_-]{3,16}$",
    "url": "https://trashbox.ru/users/{}",
    "urlMain": "https://trashbox.ru/",
    "username_claimed": "blue",
    "username_unclaimed": "never-never-ever"
  },
  "Trello": {
    "errorMsg": "model not found",
    "errorType": "message",
    "rank": 181,
    "url": "https://trello.com/{}",
    "urlMain": "https://trello.com/",
    "urlProbe": "https://trello.com/1/Members/{}",
    "username_claimed": "blue",
    "username_unclaimed": "noonewouldeverusethis7"
  },
  "TripAdvisor": {
    "errorMsg": "This page is on vacation\u2026",
    "errorType": "message",
    "rank": 627,
    "url": "https://tripadvisor.com/members/{}",
    "urlMain": "https://tripadvisor.com/",
    "username_claimed": "blue",
    "username_unclaimed": "noonewouldeverusethis7"
  },
  "Twitch": {
    "errorType": "status_code",
    "rank": 33,
    "url": "https://www.twitch.tv/{}",
    "urlMain": "https://www.twitch.tv/",
    "urlProbe": "https://m.twitch.tv/{}",
    "username_claimed": "jenny",
    "username_unclaimed": "noonewouldeverusethis7"
  },
  "Twitter": {
    "errorType": "status_code",
    "headers": {
      "User-Agent": ""
    },
    "rank": 59,
    "url": "https://www.twitter.com/{}",
    "urlMain": "https://www.twitter.com/",
    "username_claimed": "blue",
    "username_unclaimed": "noonewouldeverusethis7"
  },
  "Typeracer": {
    "errorMsg": "Profile Not Found",
    "errorType": "message",
    "rank": 9093,
    "url": "https://data.typeracer.com/pit/profile?user={}",
    "urlMain": "https://typeracer.com",
    "username_claimed": "blue",
    "username_unclaimed": "noonewouldeverusethis7"
  },
  "Ultimate-Guitar": {
    "errorType": "status_code",
    "rank": 600,
    "url": "https://ultimate-guitar.com/u/{}",
    "urlMain": "https://ultimate-guitar.com/",
    "username_claimed": "blue",
    "username_unclaimed": "noonewouldeverusethis7"
  },
  "Unsplash": {
    "errorType": "status_code",
    "rank": 365,
    "url": "https://unsplash.com/@{}",
    "urlMain": "https://unsplash.com/",
    "username_claimed": "jenny",
    "username_unclaimed": "noonewouldeverusethis7"
  },
  "VK": {
    "errorType": "response_url",
    "errorUrl": "https://www.quora.com/profile/{}",
    "rank": 23,
    "url": "https://vk.com/{}",
    "urlMain": "https://vk.com/",
    "username_claimed": "smith",
    "username_unclaimed": "blah62831"
  },
  "VSCO": {
    "errorType": "status_code",
    "rank": 5172,
    "url": "https://vsco.co/{}",
    "urlMain": "https://vsco.co/",
    "username_claimed": "blue",
    "username_unclaimed": "noonewouldeverusethis7"
  },
  "Velomania": {
    "errorMsg": "\u041f\u043e\u043b\u044c\u0437\u043e\u0432\u0430\u0442\u0435\u043b\u044c \u043d\u0435 \u0437\u0430\u0440\u0435\u0433\u0438\u0441\u0442\u0440\u0438\u0440\u043e\u0432\u0430\u043d \u0438 \u043d\u0435 \u0438\u043c\u0435\u0435\u0442 \u043f\u0440\u043e\u0444\u0438\u043b\u044f \u0434\u043b\u044f \u043f\u0440\u043e\u0441\u043c\u043e\u0442\u0440\u0430.",
    "errorType": "message",
    "rank": 142077,
    "url": "https://forum.velomania.ru/member.php?username={}",
    "urlMain": "https://forum.velomania.ru/",
    "username_claimed": "red",
    "username_unclaimed": "noonewouldeverusethis7"
  },
  "Venmo": {
    "errorType": "status_code",
    "rank": 6580,
    "url": "https://venmo.com/{}",
    "urlMain": "https://venmo.com/",
    "username_claimed": "jenny",
    "username_unclaimed": "noonewouldeverusethis7"
  },
  "Viadeo": {
    "errorType": "status_code",
    "rank": 16796,
    "url": "http://fr.viadeo.com/en/profile/{}",
    "urlMain": "http://fr.viadeo.com/en/",
    "username_claimed": "franck.patissier",
    "username_unclaimed": "noonewouldeverusethis"
  },
  "Vimeo": {
    "errorType": "status_code",
    "rank": 169,
    "url": "https://vimeo.com/{}",
    "urlMain": "https://vimeo.com/",
    "username_claimed": "blue",
    "username_unclaimed": "noonewouldeverusethis7"
  },
  "Virgool": {
    "errorMsg": "\u06f4\u06f0\u06f4",
    "errorType": "message",
    "rank": 2548,
    "url": "https://virgool.io/@{}",
    "urlMain": "https://virgool.io/",
    "username_claimed": "blue",
    "username_unclaimed": "noonewouldeverusethis7"
  },
  "VirusTotal": {
    "errorMsg": "not found",
    "errorType": "message",
    "rank": 5398,
    "url": "https://www.virustotal.com/ui/users/{}/trusted_users",
    "urlMain": "https://www.virustotal.com/",
    "username_claimed": "blue",
    "username_unclaimed": "noonewouldeverusethis7"
  },
  "Wattpad": {
    "errorMsg": "userError-404",
    "errorType": "message",
    "rank": 574,
    "url": "https://www.wattpad.com/user/{}",
    "urlMain": "https://www.wattpad.com/",
    "username_claimed": "Dogstho7951",
    "username_unclaimed": "noonewouldeverusethis7"
  },
  "We Heart It": {
    "errorMsg": "Oops! You've landed on a moving target!",
    "errorType": "message",
    "rank": 3005,
    "url": "https://weheartit.com/{}",
    "urlMain": "https://weheartit.com/",
    "username_claimed": "ventivogue",
    "username_unclaimed": "noonewouldeverusethis7"
  },
  "WebNode": {
    "errorType": "status_code",
    "rank": 22436,
    "url": "https://{}.webnode.cz/",
    "urlMain": "https://www.webnode.cz/",
    "username_claimed": "radkabalcarova",
    "username_unclaimed": "noonewouldeverusethis7"
  },
  "Whonix Forum": {
    "errorType": "status_code",
    "rank": 245814,
    "url": "https://forums.whonix.org/u/{}",
    "urlMain": "https://forums.whonix.org/",
    "username_claimed": "red",
    "username_unclaimed": "noonewouldeverusethis7"
  },
  "Wikidot": {
    "errorMsg": "User does not exist.",
    "errorType": "message",
    "rank": 3290,
    "url": "http://www.wikidot.com/user:info/{}",
    "urlMain": "http://www.wikidot.com/",
    "username_claimed": "blue",
    "username_unclaimed": "noonewouldeverusethis7"
  },
  "Wikipedia": {
    "errorMsg": "is not registered.",
    "errorType": "message",
    "rank": 10,
    "url": "https://www.wikipedia.org/wiki/User:{}",
    "urlMain": "https://www.wikipedia.org/",
    "username_claimed": "Hoadlck",
    "username_unclaimed": "noonewouldeverusethis7"
  },
  "Wix": {
    "errorType": "status_code",
    "rank": 226,
    "url": "https://{}.wix.com",
    "urlMain": "https://wix.com/",
    "username_claimed": "support",
    "username_unclaimed": "noonewouldeverusethis7"
  },
  "WordPress": {
    "errorType": "response_url",
    "errorUrl": "wordpress.com/typo/?subdomain=",
    "rank": 52,
    "regexCheck": "^[a-zA-Z][a-zA-Z0-9_-]*$",
    "url": "https://{}.wordpress.com/",
    "urlMain": "https://wordpress.com",
    "username_claimed": "blue",
    "username_unclaimed": "noonewouldeverusethis7"
  },
  "WordPressOrg": {
    "errorType": "response_url",
    "errorUrl": "https://wordpress.org",
    "rank": 636,
    "url": "https://profiles.wordpress.org/{}/",
    "urlMain": "https://wordpress.org/",
    "username_claimed": "blue",
    "username_unclaimed": "noonewouldeverusethis7"
  },
  "YandexCollection": {
    "errorType": "status_code",
    "rank": 55,
    "url": "https://yandex.ru/collections/user/{}/",
    "urlMain": "https://yandex.ru/collections/",
    "username_claimed": "blue",
    "username_unclaimed": "noonewouldeverusethis7"
  },
  "YouNow": {
    "errorMsg": "No users found",
    "errorType": "message",
    "rank": 13091,
    "url": "https://www.younow.com/{}/",
    "urlMain": "https://www.younow.com/",
    "urlProbe": "https://api.younow.com/php/api/broadcast/info/user={}/",
    "username_claimed": "blue",
    "username_unclaimed": "noonewouldeverusethis7"
  },
  "YouPic": {
    "errorType": "status_code",
    "rank": 26640,
    "url": "https://youpic.com/photographer/{}/",
    "urlMain": "https://youpic.com/",
    "username_claimed": "blue",
    "username_unclaimed": "noonewouldeverusethis7"
  },
  "YouTube": {
    "errorMsg": "Not Found",
    "errorType": "message",
    "rank": 2,
    "url": "https://www.youtube.com/{}",
    "urlMain": "https://www.youtube.com/",
    "username_claimed": "blue",
    "username_unclaimed": "noonewouldeverusethis7"
  },
  "Zhihu": {
    "errorType": "response_url",
    "errorUrl": "https://www.zhihu.com/people/{}",
    "rank": 135,
    "url": "https://www.zhihu.com/people/{}",
    "urlMain": "https://www.zhihu.com/",
    "username_claimed": "blue",
    "username_unclaimed": "noonewouldeverusethis7"
  },
  "Zomato": {
    "errorType": "status_code",
    "headers": {
      "Accept-Language": "en-US,en;q=0.9"
    },
    "rank": 1920,
    "url": "https://www.zomato.com/pl/{}/foodjourney",
    "urlMain": "https://www.zomato.com/",
    "username_claimed": "deepigoyal",
    "username_unclaimed": "noonewouldeverusethis7"
  },
  "akniga": {
    "errorType": "status_code",
    "rank": 14884,
    "url": "https://akniga.org/profile/{}",
    "urlMain": "https://akniga.org/profile/blue/",
    "username_claimed": "blue",
    "username_unclaimed": "noonewouldeverusethis"
  },
  "allmylinks": {
    "errorMsg": "Page not found",
    "errorType": "message",
    "rank": 40997,
    "url": "https://allmylinks.com/{}",
    "urlMain": "https://allmylinks.com/",
    "username_claimed": "blue",
    "username_unclaimed": "noonewouldeverusethis7"
  },
  "authorSTREAM": {
    "errorType": "status_code",
    "rank": 7220,
    "url": "http://www.authorstream.com/{}/",
    "urlMain": "http://www.authorstream.com/",
    "username_claimed": "blue",
    "username_unclaimed": "noonewouldeverusethis7"
  },
  "babyRU": {
    "errorMsg": "\u0423\u043f\u0441, \u0441\u0442\u0440\u0430\u043d\u0438\u0446\u0430, \u043a\u043e\u0442\u043e\u0440\u0443\u044e \u0432\u044b \u0438\u0441\u043a\u0430\u043b\u0438, \u043d\u0435 \u0441\u0443\u0449\u0435\u0441\u0442\u0432\u0443\u0435\u0442",
    "errorType": "message",
    "rank": 7704,
    "url": "https://www.baby.ru/u/{}/",
    "urlMain": "https://www.baby.ru/",
    "username_claimed": "blue",
    "username_unclaimed": "noonewouldeverusethis"
  },
  "babyblogRU": {
    "errorType": "status_code",
    "rank": 15174,
    "url": "https://www.babyblog.ru/user/info/{}",
    "urlMain": "https://www.babyblog.ru/",
    "username_claimed": "blue",
    "username_unclaimed": "noonewouldeverusethis"
  },
  "chaos.social": {
    "errorType": "status_code",
    "rank": 4228716,
    "url": "https://chaos.social/@{}",
    "urlMain": "https://chaos.social/",
    "username_claimed": "rixx",
    "username_unclaimed": "noonewouldeverusethis7"
  },
  "couchsurfing": {
    "errorType": "status_code",
    "rank": 11652,
    "url": "https://www.couchsurfing.com/people/{}",
    "urlMain": "https://www.couchsurfing.com/",
    "username_claimed": "blue",
    "username_unclaimed": "noonewouldeverusethis7"
  },
  "d3RU": {
    "errorType": "status_code",
    "rank": 35510,
    "url": "https://d3.ru/user/{}/posts",
    "urlMain": "https://d3.ru/",
    "username_claimed": "blue",
    "username_unclaimed": "noonewouldeverusethis7"
  },
  "dailykos": {
    "errorType": "status_code",
    "rank": 6038,
    "url": "https://www.dailykos.com/user/{}",
    "urlMain": "https://www.dailykos.com",
    "username_claimed": "blue",
    "username_unclaimed": "noonewouldeverusethis7"
  },
  "datingRU": {
    "errorType": "status_code",
    "rank": 82211,
    "url": "http://dating.ru/{}",
    "urlMain": "http://dating.ru",
    "username_claimed": "blue",
    "username_unclaimed": "noonewouldeverusethis7"
  },
  "devRant": {
    "errorType": "response_url",
    "errorUrl": "https://devrant.com/",
    "rank": 86451,
    "url": "https://devrant.com/users/{}",
    "urlMain": "https://devrant.com/",
    "username_claimed": "blue",
    "username_unclaimed": "noonewouldeverusethis7"
  },
  "drive2": {
    "errorType": "status_code",
    "rank": 1703,
    "url": "https://www.drive2.ru/users/{}",
    "urlMain": "https://www.drive2.ru/",
    "username_claimed": "blue",
    "username_unclaimed": "noonewouldeverusethis7"
  },
  "eGPU": {
    "errorType": "status_code",
    "rank": 90682,
    "url": "https://egpu.io/forums/profile/{}/",
    "urlMain": "https://egpu.io/",
    "username_claimed": "blue",
    "username_unclaimed": "noonewouldeverusethis"
  },
  "eintracht": {
    "errorType": "status_code",
    "rank": 201404,
    "url": "https://community.eintracht.de/fans/{}",
    "urlMain": "https://eintracht.de",
    "username_claimed": "blue",
    "username_unclaimed": "noonewouldeverusethis7"
  },
  "fixya": {
    "errorType": "status_code",
    "rank": 6178,
    "url": "https://www.fixya.com/users/{}",
    "urlMain": "https://www.fixya.com",
    "username_claimed": "adam",
    "username_unclaimed": "noonewouldeverusethis7"
  },
  "fl": {
    "errorType": "status_code",
    "rank": 50803,
    "url": "https://www.fl.ru/users/{}",
    "urlMain": "https://www.fl.ru/",
    "username_claimed": "blue",
    "username_unclaimed": "noonewouldeverusethis7"
  },
  "forum_guns": {
    "errorMsg": "action=https://forum.guns.ru/forummisc/blog/search",
    "errorType": "message",
    "rank": 20931,
    "url": "https://forum.guns.ru/forummisc/blog/{}",
    "urlMain": "https://forum.guns.ru/",
    "username_claimed": "red",
    "username_unclaimed": "noonewouldeverusethis7"
  },
  "forumhouseRU": {
    "errorMsg": "\u0423\u043a\u0430\u0437\u0430\u043d\u043d\u044b\u0439 \u043f\u043e\u043b\u044c\u0437\u043e\u0432\u0430\u0442\u0435\u043b\u044c \u043d\u0435 \u043d\u0430\u0439\u0434\u0435\u043d. \u041f\u043e\u0436\u0430\u043b\u0443\u0439\u0441\u0442\u0430, \u0432\u0432\u0435\u0434\u0438\u0442\u0435 \u0434\u0440\u0443\u0433\u043e\u0435 \u0438\u043c\u044f.",
    "errorType": "message",
    "rank": 15756,
    "url": "https://www.forumhouse.ru/members/?username={}",
    "urlMain": "https://www.forumhouse.ru/",
    "username_claimed": "red",
    "username_unclaimed": "noonewouldeverusethis7"
  },
  "geocaching": {
    "errorType": "status_code",
    "rank": 13000,
    "url": "https://www.geocaching.com/profile/?u={}",
    "urlMain": "https://www.geocaching.com/",
    "username_claimed": "blue",
    "username_unclaimed": "noonewouldeverusethis7"
  },
  "gfycat": {
    "errorType": "status_code",
    "rank": 267,
    "url": "https://gfycat.com/@{}",
    "urlMain": "https://gfycat.com/",
    "username_claimed": "Test",
    "username_unclaimed": "noonewouldeverusethis7"
  },
  "habr": {
    "errorType": "status_code",
    "rank": 1337,
    "url": "https://habr.com/ru/users/{}",
    "urlMain": "https://habr.com/",
    "username_claimed": "blue",
    "username_unclaimed": "noonewouldeverusethis7"
  },
  "hackster": {
    "errorType": "status_code",
    "rank": 19616,
    "url": "https://www.hackster.io/{}",
    "urlMain": "https://www.hackster.io",
    "username_claimed": "blue",
    "username_unclaimed": "noonewouldeverusethis7"
  },
  "hunting": {
    "errorMsg": "\u0423\u043a\u0430\u0437\u0430\u043d\u043d\u044b\u0439 \u043f\u043e\u043b\u044c\u0437\u043e\u0432\u0430\u0442\u0435\u043b\u044c \u043d\u0435 \u043d\u0430\u0439\u0434\u0435\u043d. \u041f\u043e\u0436\u0430\u043b\u0443\u0439\u0441\u0442\u0430, \u0432\u0432\u0435\u0434\u0438\u0442\u0435 \u0434\u0440\u0443\u0433\u043e\u0435 \u0438\u043c\u044f.",
    "errorType": "message",
    "rank": 135360,
    "url": "https://www.hunting.ru/forum/members/?username={}",
    "urlMain": "https://www.hunting.ru/forum/",
    "username_claimed": "red",
    "username_unclaimed": "noonewouldeverusethis7"
  },
  "iMGSRC.RU": {
    "errorType": "response_url",
    "errorUrl": "https://imgsrc.ru/",
    "rank": 14987,
    "url": "https://imgsrc.ru/main/user.php?user={}",
    "urlMain": "https://imgsrc.ru/",
    "username_claimed": "blue",
    "username_unclaimed": "noonewouldeverusethis7"
  },
  "igromania": {
    "errorMsg": "\u041f\u043e\u043b\u044c\u0437\u043e\u0432\u0430\u0442\u0435\u043b\u044c \u043d\u0435 \u0437\u0430\u0440\u0435\u0433\u0438\u0441\u0442\u0440\u0438\u0440\u043e\u0432\u0430\u043d \u0438 \u043d\u0435 \u0438\u043c\u0435\u0435\u0442 \u043f\u0440\u043e\u0444\u0438\u043b\u044f \u0434\u043b\u044f \u043f\u0440\u043e\u0441\u043c\u043e\u0442\u0440\u0430.",
    "errorType": "message",
    "rank": 14909,
    "url": "http://forum.igromania.ru/member.php?username={}",
    "urlMain": "http://forum.igromania.ru/",
    "username_claimed": "blue",
    "username_unclaimed": "noonewouldeverusethis7"
  },
  "interpals": {
    "errorMsg": "The requested user does not exist or is inactive",
    "errorType": "message",
    "rank": 7604,
    "url": "https://www.interpals.net/{}",
    "urlMain": "https://www.interpals.net/",
    "username_claimed": "blue",
    "username_unclaimed": "noneownsthisusername"
  },
  "irecommend": {
    "errorType": "status_code",
    "rank": 2376,
    "url": "https://irecommend.ru/users/{}",
    "urlMain": "https://irecommend.ru/",
    "username_claimed": "blue",
    "username_unclaimed": "noonewouldeverusethis7"
  },
  "jeuxvideo": {
    "errorMsg": "Vous \u00eates",
    "errorType": "message",
    "rank": 1557,
    "url": "http://www.jeuxvideo.com/profil/{}?mode=infos",
    "urlMain": "http://www.jeuxvideo.com",
    "username_claimed": "adam",
    "username_unclaimed": "noonewouldeverusethis7"
  },
  "kwork": {
    "errorType": "status_code",
    "rank": 7137,
    "url": "https://kwork.ru/user/{}",
    "urlMain": "https://www.kwork.ru/",
    "username_claimed": "blue",
    "username_unclaimed": "noonewouldeverusethis7"
  },
  "labpentestit": {
    "errorType": "response_url",
    "errorUrl": "https://lab.pentestit.ru/{}",
    "rank": 2280092,
    "url": "https://lab.pentestit.ru/profile/{}",
    "urlMain": "https://lab.pentestit.ru/",
    "username_claimed": "CSV",
    "username_unclaimed": "noonewouldeverusethis7"
  },
  "last.fm": {
    "errorType": "status_code",
    "rank": 1666,
    "url": "https://last.fm/user/{}",
    "urlMain": "https://last.fm/",
    "username_claimed": "blue",
    "username_unclaimed": "noonewouldeverusethis7"
  },
  "leasehackr": {
    "errorType": "status_code",
    "rank": 85106,
    "url": "https://forum.leasehackr.com/u/{}/summary/",
    "urlMain": "https://forum.leasehackr.com/",
    "username_claimed": "adam",
    "username_unclaimed": "noonewouldeverusethis"
  },
  "livelib": {
    "errorType": "status_code",
    "rank": 3809,
    "url": "https://www.livelib.ru/reader/{}",
    "urlMain": "https://www.livelib.ru/",
    "username_claimed": "blue",
    "username_unclaimed": "noonewouldeverusethis7"
  },
  "mastodon.cloud": {
    "errorType": "status_code",
    "rank": 285280,
    "url": "https://mastodon.cloud/@{}",
    "urlMain": "https://mastodon.cloud/",
    "username_claimed": "TheAdmin",
    "username_unclaimed": "noonewouldeverusethis7"
  },
  "mastodon.social": {
    "errorType": "status_code",
    "rank": 4228716,
    "url": "https://mastodon.social/@{}",
    "urlMain": "https://chaos.social/",
    "username_claimed": "Gargron",
    "username_unclaimed": "noonewouldeverusethis7"
  },
  "mastodon.technology": {
    "errorType": "status_code",
    "rank": 1051451,
    "url": "https://mastodon.technology/@{}",
    "urlMain": "https://mastodon.xyz/",
    "username_claimed": "ashfurrow",
    "username_unclaimed": "noonewouldeverusethis7"
  },
  "mastodon.xyz": {
    "errorType": "status_code",
    "rank": 1051451,
    "url": "https://mastodon.xyz/@{}",
    "urlMain": "https://mastodon.xyz/",
    "username_claimed": "TheKinrar",
    "username_unclaimed": "noonewouldeverusethis7"
  },
  "metacritic": {
    "errorMsg": "User not found",
    "errorType": "message",
    "rank": 2499,
    "regexCheck": "^(?![-_])[A-Za-z0-9-_]{3,15}$",
    "url": "https://www.metacritic.com/user/{}",
    "urlMain": "https://www.metacritic.com/",
    "username_claimed": "blue",
    "username_unclaimed": "noonewould"
  },
  "mixer.com": {
    "errorType": "status_code",
    "rank": 1544,
    "url": "https://mixer.com/{}",
    "urlMain": "https://mixer.com/",
    "urlProbe": "https://mixer.com/api/v1/channels/{}",
    "username_claimed": "blue",
    "username_unclaimed": "noonewouldeverusethis7"
  },
  "moikrug": {
    "errorType": "status_code",
    "rank": 174869,
    "url": "https://moikrug.ru/{}",
    "urlMain": "https://moikrug.ru/",
    "username_claimed": "blue",
    "username_unclaimed": "noonewouldeverusethis7"
  },
  "mstdn.io": {
    "errorType": "status_code",
    "rank": 1333764,
    "url": "https://mstdn.io/@{}",
    "urlMain": "https://mstdn.io/",
    "username_claimed": "blue",
    "username_unclaimed": "noonewouldeverusethis7"
  },
  "nightbot": {
    "errorType": "status_code",
    "rank": 10776,
    "url": "https://nightbot.tv/t/{}/commands",
    "urlMain": "https://nightbot.tv/",
    "urlProbe": "https://api.nightbot.tv/1/channels/t/{}",
    "username_claimed": "green",
    "username_unclaimed": "noonewouldeverusethis"
  },
  "nnRU": {
    "errorType": "status_code",
    "rank": 0,
    "url": "https://{}.www.nn.ru/",
    "urlMain": "https://https://www.nn.ru/",
    "username_claimed": "blue",
    "username_unclaimed": "noonewouldeverusethis7"
  },
  "notabug.org": {
    "errorType": "status_code",
    "rank": 145085,
    "url": "https://notabug.org/{}",
    "urlMain": "https://notabug.org/",
    "urlProbe": "https://notabug.org/{}/followers",
    "username_claimed": "red",
    "username_unclaimed": "noonewouldeverusethis7"
  },
  "note": {
    "errorType": "status_code",
    "rank": 861,
    "url": "https://note.com/{}",
    "urlMain": "https://note.com/",
    "username_claimed": "blue",
    "username_unclaimed": "noonewouldeverusethis7"
  },
  "opennet": {
    "errorMsg": "\u0418\u043c\u044f \u0443\u0447\u0430\u0441\u0442\u043d\u0438\u043a\u0430 \u043d\u0435 \u043d\u0430\u0439\u0434\u0435\u043d\u043e",
    "errorType": "message",
    "rank": 65050,
    "url": "https://www.opennet.ru/~{}",
    "urlMain": "https://www.opennet.ru/",
    "username_claimed": "anonismus",
    "username_unclaimed": "noneownsthisusername"
  },
  "opensource": {
    "errorType": "status_code",
    "rank": 7771,
    "url": "https://opensource.com/users/{}",
    "urlMain": "https://opensource.com/",
    "username_claimed": "red",
    "username_unclaimed": "noonewouldeverusethis7"
  },
  "osu!": {
    "errorType": "status_code",
    "rank": 5124,
    "url": "https://osu.ppy.sh/users/{}",
    "urlMain": "https://osu.ppy.sh/",
    "username_claimed": "blue",
    "username_unclaimed": "noonewouldeverusethis7"
  },
  "phpRU": {
    "errorMsg": "\u0423\u043a\u0430\u0437\u0430\u043d\u043d\u044b\u0439 \u043f\u043e\u043b\u044c\u0437\u043e\u0432\u0430\u0442\u0435\u043b\u044c \u043d\u0435 \u043d\u0430\u0439\u0434\u0435\u043d. \u041f\u043e\u0436\u0430\u043b\u0443\u0439\u0441\u0442\u0430, \u0432\u0432\u0435\u0434\u0438\u0442\u0435 \u0434\u0440\u0443\u0433\u043e\u0435 \u0438\u043c\u044f.",
    "errorType": "message",
    "rank": 113717,
    "url": "https://php.ru/forum/members/?username={}",
    "urlMain": "https://php.ru/forum/",
    "username_claimed": "apple",
    "username_unclaimed": "noonewouldeverusethis7"
  },
  "pikabu": {
    "errorType": "status_code",
    "rank": 962,
    "url": "https://pikabu.ru/@{}",
    "urlMain": "https://pikabu.ru/",
    "username_claimed": "blue",
    "username_unclaimed": "noonewouldeverusethis7"
  },
  "pr0gramm": {
    "errorType": "status_code",
    "rank": 3343,
    "url": "https://pr0gramm.com/api/profile/info?name={}",
    "urlMain": "https://pr0gramm.com/",
    "username_claimed": "cha0s",
    "username_unclaimed": "noonewouldeverusethis123123123123123123"
  },
  "radio_echo_msk": {
    "errorType": "status_code",
    "rank": 1578,
    "url": "https://echo.msk.ru/users/{}",
    "urlMain": "https://echo.msk.ru/",
    "username_claimed": "blue",
    "username_unclaimed": "noonewouldeverusethis7"
  },
  "satsisRU": {
    "errorType": "status_code",
    "rank": 447395,
    "url": "https://satsis.info/user/{}",
    "urlMain": "https://satsis.info/",
    "username_claimed": "red",
    "username_unclaimed": "noonewouldeverusethis7"
  },
  "segmentfault": {
    "errorType": "status_code",
    "rank": 678,
    "url": "https://segmentfault.com/u/{}",
    "urlMain": "https://segmentfault.com/",
    "username_claimed": "bule",
    "username_unclaimed": "noonewouldeverusethis7"
  },
  "social.tchncs.de": {
    "errorType": "status_code",
    "rank": 463325,
    "url": "https://social.tchncs.de/@{}",
    "urlMain": "https://social.tchncs.de/",
    "username_claimed": "Milan",
    "username_unclaimed": "noonewouldeverusethis7"
  },
  "soylentnews": {
    "errorMsg": "The user you requested does not exist, no matter how much you wish this might be the case.",
    "errorType": "message",
    "rank": 892920,
    "url": "https://soylentnews.org/~{}",
    "urlMain": "https://soylentnews.org",
    "username_claimed": "adam",
    "username_unclaimed": "noonewouldeverusethis7"
  },
  "sparkpeople": {
    "errorMsg": "We couldn't find that user",
    "errorType": "message",
    "rank": 20132,
    "url": "https://www.sparkpeople.com/mypage.asp?id={}",
    "urlMain": "https://www.sparkpeople.com",
    "username_claimed": "adam",
    "username_unclaimed": "noonewouldeverusethis7"
  },
  "spletnik": {
    "errorType": "status_code",
    "rank": 9356,
    "url": "https://spletnik.ru/user/{}",
    "urlMain": "https://spletnik.ru/",
    "username_claimed": "blue",
    "username_unclaimed": "noonewouldeverusethis7"
  },
  "svidbook": {
    "errorType": "status_code",
    "rank": 5680929,
    "url": "https://www.svidbook.ru/user/{}",
    "urlMain": "https://www.svidbook.ru/",
    "username_claimed": "green",
    "username_unclaimed": "noonewouldeverusethis7"
  },
  "TikTok Online Viewer": {
    "errorType":"message", 
    "errorMsg":"Page Not Found",
    "url":"https://ttonlineviewer.com/user/{}",
    "urlMain":"https://ttonlineviewer.com/",
    "username_claimed":"blue",
    "username_unclaimed":"noonewouldeverusethis77777"

  },
  "toster": {
    "errorType": "status_code",
    "rank": 10529871,
    "url": "https://www.toster.ru/user/{}/answers",
    "urlMain": "https://www.toster.ru/",
    "username_claimed": "adam",
    "username_unclaimed": "noonewouldeverusethis7"
  },
  "tracr.co": {
    "errorMsg": "No search results",
    "errorType": "message",
    "rank": 1104278,
    "regexCheck": "^[A-Za-z0-9]{2,32}$",
    "url": "https://tracr.co/users/1/{}",
    "urlMain": "https://tracr.co/",
    "username_claimed": "blue",
    "username_unclaimed": "noonewouldeverusethis7"
  },
  "travellerspoint": {
    "errorMsg": "Wooops. Sorry!",
    "errorType": "message",
    "rank": 65743,
    "url": "https://www.travellerspoint.com/users/{}",
    "urlMain": "https://www.travellerspoint.com",
    "username_claimed": "blue",
    "username_unclaimed": "noonewouldeverusethis7"
  },
  "uid": {
    "errorType": "status_code",
    "rank": 22088,
    "url": "http://uid.me/{}",
    "urlMain": "https://uid.me/",
    "username_claimed": "blue",
    "username_unclaimed": "noonewouldeverusethis7"
  },
  "warriorforum": {
    "errorType": "status_code",
    "rank": 3524,
    "url": "https://www.warriorforum.com/members/{}.html",
    "urlMain": "https://www.warriorforum.com/",
    "username_claimed": "blue",
    "username_unclaimed": "noonewouldeverusethis77777"
  },
  "windy": {
    "errorType": "status_code",
    "rank": 2279,
    "url": "https://community.windy.com/user/{}",
    "urlMain": "https://windy.com/",
    "username_claimed": "blue",
    "username_unclaimed": "noonewouldeverusethis7"
<<<<<<< HEAD
  },
  "mercadolivre": {
    "errorType": "status_code",
    "rank": 27839,
    "url": "https://www.mercadolivre.com.br/perfil/{}",
    "urlMain": "https://www.mercadolivre.com.br",
    "username_claimed": "blue",
    "username_unclaimed": "noonewouldeverusethis77777"
  },
  "kofi": {
    "errorType": "status_code",
    "rank": 89891,
    "url": "https://ko-fi.com/{}",
    "urlMain": "https://ko-fi.com",
    "username_claimed": "yeahkenny",
    "username_unclaimed": "noonewouldeverusethis77777"
  },
  "aminoapp": {
    "errorType": "status_code",
    "rank": 9125,
    "url": "https://aminoapps.com/u/{}",
    "urlMain": "https://aminoapps.com/",
    "username_claimed": "blue",
    "username_unclaimed": "noonewouldeverusethis77777"
  }
=======
  }  
}

>>>>>>> af53bbf6
<|MERGE_RESOLUTION|>--- conflicted
+++ resolved
@@ -2513,7 +2513,6 @@
     "urlMain": "https://windy.com/",
     "username_claimed": "blue",
     "username_unclaimed": "noonewouldeverusethis7"
-<<<<<<< HEAD
   },
   "mercadolivre": {
     "errorType": "status_code",
@@ -2539,8 +2538,4 @@
     "username_claimed": "blue",
     "username_unclaimed": "noonewouldeverusethis77777"
   }
-=======
-  }  
-}
-
->>>>>>> af53bbf6
+}
--- conflicted
+++ resolved
@@ -579,12 +579,9 @@
 
     if args.tor or args.unique_tor:
         print("Using Tor to make requests")
-<<<<<<< HEAD
-        print("Warning: some websites might refuse connecting over Tor, so note that using this option might increase connection errors.")
-=======
+        
         print(
             "Warning: some websites might refuse connecting over Tor, so note that using this option might increase connection errors.")
->>>>>>> ea9a71f6
 
     if args.no_color:
         # Disable color output.

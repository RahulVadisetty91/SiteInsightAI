# Sherlock
> Find usernames across social networks 

<p align="center">
<img src="preview.png">
</a>
</p>

## Installation

**NOTE**: Python 3.6 or higher is required.

```bash
# clone the repo
$ git clone https://github.com/sdushantha/sherlock.git

# change the working directory to sherlock
$ cd sherlock

# install the requirements
$ pip3 install -r requirements.txt
```

## Usage

```bash
$ python3 sherlock.py --help
<<<<<<< HEAD
usage: sherlock.py [-h] [--version] [--verbose] [--quiet] [--tor] [--unique-tor]
=======
usage: sherlock.py [-h] [--version] [--verbose] [--quiet] [--csv]
>>>>>>> ff2f26eb
                   USERNAMES [USERNAMES ...]

Sherlock: Find Usernames Across Social Networks (Version 0.1.0)

positional arguments:
  USERNAMES             One or more usernames to check with social networks.

optional arguments:
  -h, --help            show this help message and exit
  --version             Display version information and dependencies.
  --verbose, -v, -d, --debug
                        Display extra debugging information.
  --quiet, -q           Disable debugging information (Default Option).
<<<<<<< HEAD
  --tor, -t             Make requests over TOR; increases runtime; requires TOR to be installed and in system path.
  --unique-tor, -u      Make requests over TOR with new TOR circuit after each request; increases runtime; requires TOR to be installed and in system path.
=======
  --csv                 Create Comma-Separated Values (CSV) File.
>>>>>>> ff2f26eb
```

For example, run ```python3 sherlock.py user123```, and all of the accounts
found will be stored in a text file with the username (e.g ```user123.txt```).

## License
MIT License

Copyright (c) 2018 Siddharth Dushantha<|MERGE_RESOLUTION|>--- conflicted
+++ resolved
@@ -25,11 +25,7 @@
 
 ```bash
 $ python3 sherlock.py --help
-<<<<<<< HEAD
-usage: sherlock.py [-h] [--version] [--verbose] [--quiet] [--tor] [--unique-tor]
-=======
-usage: sherlock.py [-h] [--version] [--verbose] [--quiet] [--csv]
->>>>>>> ff2f26eb
+usage: sherlock.py [-h] [--version] [--verbose] [--quiet] [--csv] [--tor] [--unique-tor]
                    USERNAMES [USERNAMES ...]
 
 Sherlock: Find Usernames Across Social Networks (Version 0.1.0)
@@ -43,12 +39,9 @@
   --verbose, -v, -d, --debug
                         Display extra debugging information.
   --quiet, -q           Disable debugging information (Default Option).
-<<<<<<< HEAD
+  --csv                 Create Comma-Separated Values (CSV) File.
   --tor, -t             Make requests over TOR; increases runtime; requires TOR to be installed and in system path.
   --unique-tor, -u      Make requests over TOR with new TOR circuit after each request; increases runtime; requires TOR to be installed and in system path.
-=======
-  --csv                 Create Comma-Separated Values (CSV) File.
->>>>>>> ff2f26eb
 ```
 
 For example, run ```python3 sherlock.py user123```, and all of the accounts
